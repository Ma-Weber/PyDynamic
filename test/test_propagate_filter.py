--- conflicted
+++ resolved
@@ -2,48 +2,6 @@
 import itertools
 
 import numpy as np
-<<<<<<< HEAD
-import pytest
-import scipy
-
-from PyDynamic.misc.filterstuff import kaiser_lowpass
-from PyDynamic.misc.noise import power_law_acf, power_law_noise, white_gaussian
-from PyDynamic.misc.testsignals import rect
-from PyDynamic.misc.tools import make_semiposdef
-from PyDynamic.uncertainty.propagate_filter import (
-    FIRuncFilter,
-    IIRuncFilter,
-    _tf2ss,
-    _get_derivative_A,
-)
-
-# parameters of simulated measurement
-Fs = 100e3  # sampling frequency (in Hz)
-Ts = 1 / Fs  # sampling interval length (in s)
-
-# nominal system parameters
-fcut = 20e3  # low-pass filter cut-off frequency (6 dB)
-L = 100  # filter order
-b1 = kaiser_lowpass(L, fcut, Fs)[0]
-b2 = kaiser_lowpass(L - 20, fcut, Fs)[0]
-
-# uncertain knowledge: cutoff between 19.5kHz and 20.5kHz
-runs = 1000
-FC = fcut + (2 * np.random.rand(runs) - 1) * 0.5e3
-
-B = np.zeros((runs, L + 1))
-for k in range(runs):  # Monte Carlo for filter coefficients of low-pass filter
-    B[k, :] = kaiser_lowpass(L, FC[k], Fs)[0]
-
-Ub = make_semiposdef(np.cov(B, rowvar=0))  # covariance matrix of MC result
-
-# simulate input and output signals
-nTime = 500
-time = np.arange(nTime) * Ts  # time values
-
-# different cases
-sigma_noise = 1e-2  # 1e-5
-=======
 import scipy
 import pytest
 
@@ -132,7 +90,6 @@
     signal = random_array(N)
     s = np.random.randn()
     acf = np.array([s ** 2] + [0] * (N - 1))
->>>>>>> abf9319e
 
     equal_signals = [
         {"y": signal, "sigma_noise": s, "kind": "float"},
@@ -142,11 +99,6 @@
 
     return equal_signals
 
-<<<<<<< HEAD
-    # input signal + run methods
-    x = rect(time, 100 * Ts, 250 * Ts, 1.0, noise=sigma_noise)
-=======
->>>>>>> abf9319e
 
 @pytest.mark.parametrize("filters", valid_filters())
 @pytest.mark.parametrize("signals", valid_signals())
@@ -157,35 +109,10 @@
     assert len(y) == len(signals["y"])
     assert len(Uy) == len(signals["y"])
 
-<<<<<<< HEAD
-
-def test_FIRuncFilter_corr():
-=======
     # note: a direct comparison against scipy.signal.lfilter is not needed,
     #       as y is already computed using this method
->>>>>>> abf9319e
-
-
-<<<<<<< HEAD
-    # input signal
-    x = rect(time, 100 * Ts, 250 * Ts, 1.0, noise=noise)
-
-    # apply uncertain FIR filter (GUM formula)
-    for blow in [None, b2]:
-        y, Uy = FIRuncFilter(x, Ux, b1, Ub, blow=blow, kind="corr")
-        assert len(y) == len(x)
-        assert len(Uy) == len(x)
-
-
-def test_FIRuncFilter_diag():
-    sigma_diag = sigma_noise * (
-        1 + np.heaviside(np.arange(len(time)) - len(time) // 2, 0)
-    )  # std doubles after half of the time
-    noise = sigma_diag * white_gaussian(len(time))
-
-    # input signal + run methods
-    x = rect(time, 100 * Ts, 250 * Ts, 1.0, noise=noise)
-=======
+
+
 def test_FIRuncFilter_equality(equal_filters, equal_signals):
     # Check expected output for being identical across different equivalent input
     # parameter cases.
@@ -258,8 +185,10 @@
         atol=1e-1,
         rtol=1e-1,
     )
->>>>>>> abf9319e
-
+
+
+def test_IIRuncFilter():
+    pass
 
 
 @pytest.fixture(scope="module")
