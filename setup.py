# -*- coding: utf-8 -*-
"""Install PyDynamic in Python path and provide all packaging metadata."""

from os import path

from setuptools import find_packages, setup

# Get release version from PyDynamic __init__.py
from PyDynamic import __version__ as VERSION


def get_readme():
    """Get README.md's content"""
    this_directory = path.abspath(path.dirname(__file__))
    with open(path.join(this_directory, "README.md"), encoding="utf-8") as f:
        return f.read()


setup(
    metadata_version="2.1",
    name="PyDynamic",
    version=VERSION,
    description="A software package for the analysis of dynamic measurements",
    long_description=get_readme(),
    long_description_content_type="text/markdown",
    url="https://ptb-pst1.github.io/PyDynamic/",
    download_url="https://github.com/PTB-PSt1/PyDynamic/releases/download/v{0}/"
    "PyDynamic-{0}.tar.gz".format(VERSION),
    author=u"Sascha Eichstädt, Maximilian Gruber, Björn Ludwig, Thomas Bruns, "
    "Martin Weber",
    author_email="sascha.eichstaedt@ptb.de",
    keywords="uncertainty dynamic deconvolution metrology",
    packages=find_packages(exclude=["test"]),
    project_urls={
        "Documentation": "https://pydynamic.readthedocs.io/en/v{}/".format(VERSION),
        "Source": "https://github.com/PTB-PSt1/PyDynamic/tree/v{}/".format(VERSION),
        "Tracker": "https://github.com/PTB-PSt1/PyDynamic/issues",
    },
<<<<<<< HEAD
    install_requires=[
        "ipykernel",
        "matplotlib",
        "numpy",
        "pandas",
        "scipy",
        "sympy",
        "PyWavelets",
        "time-series-buffer",
    ],
    python_requires=">=3.5",
=======
    install_requires=["matplotlib", "numpy", "pandas", "scipy"],
    # This allow to do "pip install PyDynamic[examples]" and get the dependencies to
    # execute the Jupyter Notebook examples.
    extras_require={"examples": ["notebook"],},
    python_requires=">=3.6",
>>>>>>> e1434d31
    classifiers=[
        "Development Status :: 4 - Beta",
        "Topic :: Utilities",
        "Topic :: Scientific/Engineering",
        "Topic :: Software Development :: Libraries :: Python Modules",
        "Intended Audience :: Education",
        "Intended Audience :: Science/Research",
        "License :: OSI Approved :: GNU Lesser General Public License v3 or "
        "later (LGPLv3+)",
        "Programming Language :: Python :: 3",
        "Programming Language :: Python :: 3.6",
        "Programming Language :: Python :: 3.7",
        "Programming Language :: Python :: 3.8",
        "Operating System :: OS Independent",
        "Typing :: Typed",
    ],
)<|MERGE_RESOLUTION|>--- conflicted
+++ resolved
@@ -36,9 +36,7 @@
         "Source": "https://github.com/PTB-PSt1/PyDynamic/tree/v{}/".format(VERSION),
         "Tracker": "https://github.com/PTB-PSt1/PyDynamic/issues",
     },
-<<<<<<< HEAD
     install_requires=[
-        "ipykernel",
         "matplotlib",
         "numpy",
         "pandas",
@@ -47,14 +45,10 @@
         "PyWavelets",
         "time-series-buffer",
     ],
-    python_requires=">=3.5",
-=======
-    install_requires=["matplotlib", "numpy", "pandas", "scipy"],
     # This allow to do "pip install PyDynamic[examples]" and get the dependencies to
     # execute the Jupyter Notebook examples.
     extras_require={"examples": ["notebook"],},
     python_requires=">=3.6",
->>>>>>> e1434d31
     classifiers=[
         "Development Status :: 4 - Beta",
         "Topic :: Utilities",
