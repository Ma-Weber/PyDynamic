# -*- coding: utf-8 -*-
"""
This module contains functions for the propagation of uncertainties through
the application of a digital filter using the GUM approach.

This modules contains the following functions:

* :func:`FIRuncFilter`: Uncertainty propagation for signal y and uncertain FIR
  filter theta
* :func:`IIRuncFilter`: Uncertainty propagation for the signal x and the uncertain
  IIR filter (b,a)

.. note:: The Elster-Link paper for FIR filters assumes that the autocovariance
          is known and that noise is stationary!

"""

import numpy as np
from scipy.linalg import solve, solve_discrete_lyapunov, toeplitz
from scipy.signal import dimpulse, lfilter, lfilter_zi

from ..misc.tools import trimOrPad

__all__ = ["FIRuncFilter", "IIRuncFilter", "get_initial_state"]


def FIRuncFilter(y, sigma_noise, theta, Utheta=None, shift=0, blow=None, kind="corr"):
    """Uncertainty propagation for signal y and uncertain FIR filter theta

    Parameters
    ----------
        y: np.ndarray
            filter input signal
        sigma_noise: float or np.ndarray
            float:    standard deviation of white noise in y
            1D-array: interpretation depends on kind
        theta: np.ndarray
            FIR filter coefficients
        Utheta: np.ndarray or None
            covariance matrix associated with theta
            if None -> fully certain coefficients, reduces necessary calculations
        shift: int
            time delay of filter output signal (in samples)
        blow: np.ndarray
            optional FIR low-pass filter
        kind: string
            defines the interpretation of sigma_noise, if sigma_noise is a 1D-array
            "diag": point-wise standard uncertainties of non-stationary white noise
            "corr": single sided autocovariance of stationary (colored/correlated) noise (default)

    Returns
    -------
        x: np.ndarray
            FIR filter output signal
        ux: np.ndarray
            point-wise uncertainties associated with x


    References
    ----------
        * Elster and Link 2008 [Elster2008]_

    .. seealso:: :mod:`PyDynamic.deconvolution.fit_filter`

    """

    Ntheta = len(theta)  # FIR filter size
    # filterOrder = Ntheta - 1   # FIR filter order

    if not isinstance(Utheta, np.ndarray):  # handle case of zero uncertainty filter
        Utheta = np.zeros((Ntheta, Ntheta))

    # check which case of sigma_noise is necessary
    if isinstance(sigma_noise, float):
        sigma2 = sigma_noise ** 2

    elif isinstance(sigma_noise, np.ndarray):
        if kind == "diag":
            sigma2 = sigma_noise ** 2
        elif kind == "corr":
            sigma2 = sigma_noise
        else:
            raise ValueError("unknown kind of sigma_noise")

    else:
        raise ValueError("sigma_noise is neither of type float nor numpy.ndarray.")

    if isinstance(blow, np.ndarray):  # if blow is given
        # calculate low-pass filtered signal and propagate noise

        if isinstance(sigma2, float):
            Bcorr = np.correlate(blow, blow, "full")  # len(Bcorr) == 2*Ntheta - 1
            ycorr = (
                sigma2 * Bcorr[len(blow) - 1 :]
            )  # only the upper half of the correlation is needed

            # trim / pad to length Ntheta
            ycorr = trimOrPad(ycorr, Ntheta)
            Ulow = toeplitz(ycorr)

        elif isinstance(sigma2, np.ndarray):

            if kind == "diag":
                # [Leeuw1994](Covariance matrix of ARMA errors in closed form) can be used, to derive this formula
                # The given "blow" corresponds to a MA(q)-process.
                # Going through the calculations of Leeuw, but assuming
                # that E(vv^T) is a diagonal matrix with non-identical elements,
                # the covariance matrix V becomes (see Leeuw:corollary1)
                # V = N * SP * N^T + M * S * M^T
                # N, M are defined as in the paper
                # and SP is the covariance of input-noise prior to the observed time-interval
                # (SP needs be available len(blow)-timesteps into the past. Here it is
                # assumed, that SP is constant with the first value of sigma2)

                # V needs to be extended to cover Ntheta-1 timesteps more into the past
                sigma2_extended = np.append(sigma2[0] * np.ones((Ntheta - 1)), sigma2)

                N = toeplitz(blow[1:][::-1], np.zeros_like(sigma2_extended)).T
                M = toeplitz(
                    trimOrPad(blow, len(sigma2_extended)),
                    np.zeros_like(sigma2_extended),
                )
                SP = np.diag(sigma2[0] * np.ones_like(blow[1:]))
                S = np.diag(sigma2_extended)

                # Ulow is to be sliced from V, see below
                V = N.dot(SP).dot(N.T) + M.dot(S).dot(M.T)

            elif kind == "corr":

                # adjust the lengths sigma2 to fit blow and theta
                # this either crops (unused) information or appends zero-information
                # note1: this is the reason, why Ulow will have dimension (Ntheta x Ntheta) without further ado

                # calculate Bcorr
                Bcorr = np.correlate(blow, blow, "full")

                # pad or crop length of sigma2, then reflect some part to the left and invert the order
                # [0 1 2 3 4 5 6 7] --> [0 0 0 7 6 5 4 3 2 1 0 1 2 3]
                sigma2 = trimOrPad(sigma2, len(blow) + Ntheta - 1)
                sigma2_reflect = np.pad(sigma2, (len(blow) - 1, 0), mode="reflect")

                ycorr = np.correlate(
                    sigma2_reflect, Bcorr, mode="valid"
                )  # used convolve in a earlier version, should make no difference as Bcorr is symmetric
                Ulow = toeplitz(ycorr)

        xlow, _ = lfilter(blow, 1.0, y, zi=y[0] * lfilter_zi(blow, 1.0))

    else:  # if blow is not provided
        if isinstance(sigma2, float):
            Ulow = np.eye(Ntheta) * sigma2

        elif isinstance(sigma2, np.ndarray):

            if kind == "diag":
                # V needs to be extended to cover Ntheta timesteps more into the past
                sigma2_extended = np.append(sigma2[0] * np.ones((Ntheta - 1)), sigma2)

                # Ulow is to be sliced from V, see below
                V = np.diag(
                    sigma2_extended
                )  #  this is not Ulow, same thing as in the case of a provided blow (see above)

            elif kind == "corr":
                Ulow = toeplitz(trimOrPad(sigma2, Ntheta))

        xlow = y

    # apply FIR filter to calculate best estimate in accordance with GUM
    x, _ = lfilter(theta, 1.0, xlow, zi=xlow[0] * lfilter_zi(theta, 1.0))
    x = np.roll(x, -int(shift))

    # add dimension to theta, otherwise transpose won't work
    if len(theta.shape) == 1:
        theta = theta[:, np.newaxis]

    # handle diag-case, where Ulow needs to be sliced from V
    if kind == "diag":
        # UncCov needs to be calculated inside in its own for-loop
        # V has dimension (len(sigma2) + Ntheta - 1) * (len(sigma2) + Ntheta - 1) --> slice a fitting Ulow of dimension (Ntheta x Ntheta)
        UncCov = np.zeros((len(sigma2)))

        for k in range(len(sigma2)):
<<<<<<< HEAD
            Ulow = V[k:k+Ntheta,k:k+Ntheta]
            if isinstance(Utheta, np.ndarray):
                UncCov[k] = np.squeeze(theta[::-1].T.dot(Ulow.dot(theta[::-1])) + np.abs(np.trace(Ulow.dot(Utheta[::-1]))))  # static part of uncertainty
            else:  # handle case of zero uncertainty filter
                UncCov[k] = np.squeeze(theta[::-1].T.dot(Ulow.dot(theta[::-1])) )  # static part of uncertainty

    else:
        if isinstance(Utheta, np.ndarray):
            UncCov = theta[::-1].T.dot(Ulow.dot(theta[::-1])) + np.abs(np.trace(Ulow.dot(Utheta[::-1])))      # static part of uncertainty
        else:  # handle case of zero uncertainty filter
            UncCov = theta[::-1].T.dot(Ulow.dot(theta[::-1]))       # static part of uncertainty

    unc = np.zeros_like(y)
    if isinstance(Utheta, np.ndarray):
        for m in range(Ntheta,len(xlow)):
            XL = xlow[m:m-Ntheta:-1, np.newaxis]  # extract necessary part from input signal
            unc[m] = XL.T.dot(Utheta.dot(XL))     # apply formula from paper
    
=======
            Ulow = V[k : k + Ntheta, k : k + Ntheta]
            UncCov[k] = np.squeeze(
                theta.T.dot(Ulow.dot(theta)) + np.abs(np.trace(Ulow.dot(Utheta)))
            )  # static part of uncertainty

    else:
        UncCov = theta.T.dot(Ulow.dot(theta)) + np.abs(
            np.trace(Ulow.dot(Utheta))
        )  # static part of uncertainty

    unc = np.zeros_like(y)
    for m in range(Ntheta, len(xlow)):
        XL = xlow[
            m : m - Ntheta : -1, np.newaxis
        ]  # extract necessary part from input signal
        unc[m] = XL.T.dot(Utheta.dot(XL))  # apply formula from paper
>>>>>>> 6a757dbc
    ux = np.sqrt(np.abs(UncCov + unc))
    ux = np.roll(ux, -int(shift))  # correct for delay

    return x, ux.flatten()  # flatten in case that we still have 2D array


def IIRuncFilter(x, Ux, b, a, Uab, state=None, kind="corr"):
    """
    Uncertainty propagation for the signal x and the uncertain IIR filter (b,a)

    Parameters
    ----------
        x: np.ndarray
            filter input signal
        Ux: float or np.ndarray
            float:    standard deviation of white noise in y
            1D-array: interpretation depends on kind
        b: np.ndarray
            filter numerator coefficients
        a: np.ndarray
            filter denominator coefficients
        Uab: np.ndarray
            covariance matrix for (a[1:],b)
        kind: string
            defines the interpretation of Ux, if Ux is a 1D-array
            "diag": point-wise standard uncertainties of non-stationary white noise
            "corr": single sided autocovariance of stationary (colored/correlated) noise (default)
        state: dict
            An internal state (z, dz, P, cache) to start from - e.g. from a previous run of IIRuncFilter.

            * If not given, (z, dz, P) are calculated such that the signal was constant before the given range
            * If given, the input parameters (b, a, Uab) are ignored to avoid repetitive rebuild of the
              internal system description (instead, the cache is used). However a valid new state (i.e.
              with new b, a, Uab) can always be generated by using :func:`get_initial_state`.

    Returns
    -------
        y: np.ndarray
            filter output signal
        Uy: np.ndarray
            uncertainty associated with y
        state: dict
            dictionary of updated internal state

    Note
    ----
        In case of `a == [1.0]` (FIR filter), the results of :func:`IIRuncFilter` and :func:`FIRuncFilter` will differ!
        This is because IIRuncFilter propagates uncertainty according to the 
        (first-order Taylor series of the) GUM, whereas FIRuncFilter takes full 
        variance information into account (which leads to an additional term). 
        This is documented in the description of formula (33) of [Elster2008]_ .
        The difference can be visualized by running `PyDynamic/examples/Digital filtering/validate_FIR_IIR_MC.py`

    References
    ----------
        * Link and Elster [Link2009]_

    """

    # make Ux an array
    if not isinstance(Ux, np.ndarray):
        Ux = Ux * np.ones_like(x)  # translate iid noise to vector

    # system, corr_unc and processed_input are cached as well to reduce computational load
    if not state:
        # calculate initial state
        if kind == "diag":
            state = get_initial_state(b, a, Uab=Uab, x0=x[0], U0=Ux[0])
        else:  # "corr"
            state = get_initial_state(b, a, Uab=Uab, x0=x[0], U0=Ux[0], Ux=Ux)

    z = state["z"]
    dz = state["dz"]
    P = state["P"]
    A, bs, cT, b0 = state["cache"]["system"]
    corr_unc = state["cache"]["corr_unc"]
    b, a, Uab = state["cache"]["processed_input"]
    p = len(a) - 1

    # phi: dy/dtheta
    phi = np.empty((2 * p + 1, 1))

    # output y, output uncertainty Uy
    y = np.zeros_like(x)
    Uy = np.zeros_like(x)

    # implementation of the state-space formulas from the paper
    for n in range(len(y)):

        # calculate phi according to formulas (13) and (15) from paper
        phi[:p] = np.transpose(
            cT @ dz - np.transpose(b0 * z[::-1])
        )  # derivative w.r.t. a_1,...,a_p
        phi[p] = np.dot(-a[1:][::-1], z) + x[n]  # derivative w.r.t. b_0
        phi[p + 1 :] = z[::-1]  # derivative w.r.t. b_1,...,b_p

        # calculate output and output uncertainty according to formulas (7), (12) and (19)
        y[n] = np.dot(cT, z) + b0 * x[n]  # (7)
        if isinstance(Uab, np.ndarray):
            if kind == "diag":
                Uy[n] = (
                    phi.T @ Uab @ phi + cT @ P @ cT.T + np.square(b0 * Ux[n])
                )  # (12)
            else:  # "corr"
                Uy[n] = phi.T @ Uab @ phi + corr_unc  # (19)
        else:  # Uab is None
            if kind == "diag":
                Uy[n] = cT @ P @ cT.T + np.square(b0 * Ux[n])  # (12)
            else:  # "corr"
                Uy[n] = corr_unc  # (19)

        # timestep update
        if kind == "diag":
            P = A @ P @ A.T + np.square(Ux[n]) * np.outer(
                bs, bs
            )  # state uncertainty, formula (18)
        else:  # "corr"
            P = A @ P @ A.T + Ux[0] * np.outer(
                bs, bs
            )  # state uncertainty, adopted from formula (18)

        # | DON'T | # because dA is sparse, this is not efficient:
        # | RUN   | # dA = _get_derivative_A(p)
        # | THIS  | # dA_z = np.hstack(dA @ z)

        # this is efficient, because no tensor-multiplication is involved:
        dA_z = np.vstack((np.zeros((p - 1, p)), -z[::-1].T))

        dz = A @ dz + dA_z  # state derivative, formula (17)
        z = A @ z + bs * x[n]  # state, formula (6)

    Uy = np.sqrt(np.abs(Uy))  # calculate point-wise standard uncertainties

    # return result and internal state
    state.update({"z": z, "dz": dz, "P": P})
    return y, Uy, state


def _tf2ss(b, a):
    """
    Variant of :func:`scipy.signal.tf2ss` that fits the definitions of [Link2009]_ 
    """

    p = len(a) - 1
    A = np.vstack([np.eye(p - 1, p, k=1), -a[1:][::-1]])
    B = np.zeros((p, 1))
    B[-1] = 1
    C = np.expand_dims((b[1:] - b[0] * a[1:])[::-1], axis=0)
    D = np.ones((1, 1)) * b[0]

    return A, B, C, D


def _get_derivative_A(size_A):
    """
    build tensor representing dA/dtheta
    """
    dA = np.zeros((size_A, size_A, size_A))
    for k in range(size_A):
        dA[k, -1, -(k + 1)] = -1

    return dA


def _get_corr_unc(b, a, Ux):
    """
    Calculate the cumulated correlated noise based on equations (20) of [Link2009]_ .
    """

    # get impulse response of IIR defined by (b,a)
    h_theta = np.squeeze(
        dimpulse((b, a, 1), x0=0.0, t=np.arange(0, len(Ux), step=1))[1][0]
    )

    # equation (20), note:
    # - for values r<0 or s<0 the contribution to the sum is zero (because h_theta is zero)
    # - Ux is the one-sided autocorrelation and assumed to be zero outside its range
    corr_unc = np.sum(toeplitz(Ux) * np.outer(h_theta, h_theta))

    return corr_unc


def get_initial_state(b, a, Uab=None, x0=1.0, U0=1.0, Ux=None):
    """
    Calculate the internal state for the IIRuncFilter-function corresponding to stationary
    non-zero input signal.

    Parameters
    ----------
        b: np.ndarray
            filter numerator coefficients
        a: np.ndarray
            filter denominator coefficients
        Uab: np.ndarray
            covariance matrix for (a[1:],b)
        x0: float
            stationary input value
        U0: float
            stationary input uncertainty
        Ux: np.ndarray, optional
            single sided autocovariance of stationary (colored/correlated) noise
            (needed in the `kind="corr"` case of :func:`IIRuncFilter`)

    Returns
    -------
    internal_state: dict
        dictionary of state
 
    """

    # adjust filter coefficients for lengths
    b, a, Uab = _adjust_filter_coefficients(b, a, Uab)

    # convert into state space representation
    [A, B, C, D] = _tf2ss(b, a)

    # necessary intermediate variables
    p = len(A)
    IminusA = np.eye(p) - A
    dA = _get_derivative_A(p)

    # stationary internal state
    # (eye()-A) * zs = B*x0
    zs = solve(IminusA, B) * x0

    # stationary derivative of internal state
    # (eye() - A) dzs = dA * zs
    dzs = solve(IminusA, np.hstack(dA @ zs))

    # stationary uncertainty of internal state
    Ps = solve_discrete_lyapunov(A, U0 ** 2 * np.outer(B, B))

    if isinstance(Ux, np.ndarray):
        corr_unc = _get_corr_unc(b, a, Ux)
    else:
        corr_unc = 0

    # bring results into the format that is used within IIRuncFilter
    cache = {
        "system": (A, B, C, D),
        "corr_unc": corr_unc,
        "processed_input": (b, a, Uab),
    }
    state = {"z": zs, "dz": dzs, "P": Ps, "cache": cache}

    return state


def _adjust_filter_coefficients(b, a, Uab):
    """
    Bring b, a to the same length and adjust Uab accordingly
    """
    # length difference of both filters
    d = len(a) - len(b)

    # adjust filter coefficient uncertainties
    if isinstance(Uab, np.ndarray):
        if d != 0:
            if Uab.shape == (len(a) + len(b) - 1, len(a) + len(b) - 1):
                if d < 0:
                    Uab = np.insert(
                        np.insert(Uab, [len(a) - 1] * (-d), 0, axis=0),
                        [len(a) - 1] * (-d),
                        0,
                        axis=1,
                    )
                elif d > 0:
                    Uab = np.hstack((Uab, np.zeros((Uab.shape[0], d))))
                    Uab = np.vstack((Uab, np.zeros((d, Uab.shape[1]))))
            else:
                raise ValueError("Uab is not of correct shape.")

    # adjust filter coefficients for later use
    if d < 0:
        a = np.hstack((a, np.zeros(-d)))
    elif d > 0:
        b = np.hstack((b, np.zeros(d)))

    return b, a, Uab<|MERGE_RESOLUTION|>--- conflicted
+++ resolved
@@ -182,26 +182,6 @@
         UncCov = np.zeros((len(sigma2)))
 
         for k in range(len(sigma2)):
-<<<<<<< HEAD
-            Ulow = V[k:k+Ntheta,k:k+Ntheta]
-            if isinstance(Utheta, np.ndarray):
-                UncCov[k] = np.squeeze(theta[::-1].T.dot(Ulow.dot(theta[::-1])) + np.abs(np.trace(Ulow.dot(Utheta[::-1]))))  # static part of uncertainty
-            else:  # handle case of zero uncertainty filter
-                UncCov[k] = np.squeeze(theta[::-1].T.dot(Ulow.dot(theta[::-1])) )  # static part of uncertainty
-
-    else:
-        if isinstance(Utheta, np.ndarray):
-            UncCov = theta[::-1].T.dot(Ulow.dot(theta[::-1])) + np.abs(np.trace(Ulow.dot(Utheta[::-1])))      # static part of uncertainty
-        else:  # handle case of zero uncertainty filter
-            UncCov = theta[::-1].T.dot(Ulow.dot(theta[::-1]))       # static part of uncertainty
-
-    unc = np.zeros_like(y)
-    if isinstance(Utheta, np.ndarray):
-        for m in range(Ntheta,len(xlow)):
-            XL = xlow[m:m-Ntheta:-1, np.newaxis]  # extract necessary part from input signal
-            unc[m] = XL.T.dot(Utheta.dot(XL))     # apply formula from paper
-    
-=======
             Ulow = V[k : k + Ntheta, k : k + Ntheta]
             UncCov[k] = np.squeeze(
                 theta.T.dot(Ulow.dot(theta)) + np.abs(np.trace(Ulow.dot(Utheta)))
@@ -218,7 +198,6 @@
             m : m - Ntheta : -1, np.newaxis
         ]  # extract necessary part from input signal
         unc[m] = XL.T.dot(Utheta.dot(XL))  # apply formula from paper
->>>>>>> 6a757dbc
     ux = np.sqrt(np.abs(UncCov + unc))
     ux = np.roll(ux, -int(shift))  # correct for delay
 
