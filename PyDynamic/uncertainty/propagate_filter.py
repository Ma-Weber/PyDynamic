--- conflicted
+++ resolved
@@ -11,12 +11,8 @@
 """
 import numpy as np
 from scipy.linalg import toeplitz
-<<<<<<< HEAD
-from ..misc.tools import zerom
+from scipy.signal import lfilter, tf2ss
 from ..misc.tools import trimOrPad
-=======
-from scipy.signal import lfilter, tf2ss
->>>>>>> 6bd00864
 
 __all__ = ['FIRuncFilter', 'IIRuncFilter']
 
@@ -40,7 +36,7 @@
             optional FIR low-pass filter
         kind: string
             only meaningfull in combination with isinstance(sigma_noise, numpy.ndarray)
-            "diag": point-wise standard uncertainties of white noise
+            "diag": point-wise standard uncertainties of non-stationary white noise
             "corr": single sided autocovariance of stationary (colored/corrlated) noise (default)
 
     Returns
