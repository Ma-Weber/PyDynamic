--- conflicted
+++ resolved
@@ -66,12 +66,9 @@
     Ntheta = len(theta)  # FIR filter size
     # filterOrder = Ntheta - 1   # FIR filter order
 
-<<<<<<< HEAD
-=======
     if not isinstance(Utheta, np.ndarray):  # handle case of zero uncertainty filter
         Utheta = np.zeros((Ntheta, Ntheta))
 
->>>>>>> d31b1ad4
     # check which case of sigma_noise is necessary
     if isinstance(sigma_noise, float):
         sigma2 = sigma_noise ** 2
@@ -113,11 +110,7 @@
                 # assumed, that SP is constant with the first value of sigma2)
 
                 # V needs to be extended to cover Ntheta-1 timesteps more into the past
-<<<<<<< HEAD
-                sigma2_extended = np.pad(sigma2, (Ntheta - 1, 0), mode="edge")  # ???
-=======
                 sigma2_extended = np.append(sigma2[0] * np.ones((Ntheta - 1)), sigma2)
->>>>>>> d31b1ad4
 
                 N = toeplitz(blow[1:][::-1], np.zeros_like(sigma2_extended)).T
                 M = toeplitz(trimOrPad(blow, len(sigma2_extended)), np.zeros_like(sigma2_extended))
@@ -153,13 +146,8 @@
         elif isinstance(sigma2, np.ndarray):
 
             if kind == "diag":
-<<<<<<< HEAD
-                # V needs to be extended to cover Ntheta-1 timesteps more into the past
-                sigma2_extended = np.pad(sigma2, (Ntheta - 1, 0), mode="edge")
-=======
                 # V needs to be extended to cover Ntheta timesteps more into the past
                 sigma2_extended = np.append(sigma2[0] * np.ones((Ntheta - 1)), sigma2)
->>>>>>> d31b1ad4
 
                 # Ulow is to be sliced from V, see below
                 V = np.diag(sigma2_extended) #  this is not Ulow, same thing as in the case of a provided blow (see above)
@@ -203,13 +191,7 @@
             unc[m] = XL.T.dot(Utheta.dot(XL))     # apply formula from paper
     
     ux = np.sqrt(np.abs(UncCov + unc))
-<<<<<<< HEAD
-
-    # correct for delay
-    ux = np.roll(ux,-int(shift))
-=======
     ux = np.roll(ux, -int(shift))  # correct for delay
->>>>>>> d31b1ad4
 
     return x, ux.flatten()  # flatten in case that we still have 2D array
 
