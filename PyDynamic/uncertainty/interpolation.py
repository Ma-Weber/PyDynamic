--- conflicted
+++ resolved
@@ -1,317 +1,15 @@
 # -*- coding: utf-8 -*-
 """
-<<<<<<< HEAD
-The :mod:`PyDynamic.uncertainty.interpolation` module implements methods for
-the propagation of uncertainties in the application of standard interpolation methods
-as provided by :class:`scipy.interpolate.interp1d`.
-
-This module contains the following function:
-
-* :func:`interp1d_unc`: Interpolate arbitrary (time or frequency) series considering the associated
-  uncertainties
-=======
 .. deprecated:: 2.0.0
     The module :mod:`PyDynamic.uncertainty.interpolation` is renamed to
     :mod:`PyDynamic.uncertainty.interpolate` since the last major release 2.0.0. It
     might be removed any time. Please switch to the current module immediately.
->>>>>>> 74e5f2cf
 """
 import warnings
 
 __all__ = ["interp1d_unc"]
 
 
-<<<<<<< HEAD
-def interp1d_unc(
-    x_new: np.ndarray,
-    x: np.ndarray,
-    y: np.ndarray,
-    uy: np.ndarray,
-    kind: Optional[str] = "linear",
-    copy=True,
-    bounds_error: Optional[bool] = None,
-    fill_value: Optional[Union[float, Tuple[float, float], str]] = np.nan,
-    fill_unc: Optional[Union[float, Tuple[float, float], str]] = np.nan,
-    assume_sorted: Optional[bool] = True,
-    returnC: Optional[bool] = False,
-) -> Union[
-    Tuple[np.ndarray, np.ndarray, np.ndarray],
-    Tuple[np.ndarray, np.ndarray, np.ndarray, np.ndarray],
-]:
-    r"""Interpolate a 1-D function considering the associated uncertainties
-
-    x and y are arrays of values used to approximate some function :math:`f \colon y
-    = f(x)`.
-
-    Note that calling :func:`interp1d_unc` with NaNs present in input values
-    results in undefined behaviour.
-
-    An equal number of each of the original timestamps (or frequencies), values and
-    associated uncertainties is required.
-
-    Parameters
-    ----------
-        x_new : (M,) array_like
-            A 1-D array of real values representing the timestamps (or frequencies) at
-            which to evaluate the interpolated values. t_new can be sorted in any order.
-        x : (N,) array_like
-            A 1-D array of real values representing timestamps (or frequencies) in
-            ascending order.
-        y : (N,) array_like
-            A 1-D array of real values. The length of y must be equal to the length
-            of t.
-        uy : (N,) array_like
-            A 1-D array of real values representing the standard uncertainties
-            associated with y.
-        kind : str, optional
-            Specifies the kind of interpolation for y as a string ('previous',
-            'next', 'nearest' or 'linear'). Default is ‘linear’.
-        copy : bool, optional
-            If True, the method makes internal copies of t and y. If False,
-            references to t and y are used. The default is to copy.
-        bounds_error : bool, optional
-            If True, a ValueError is raised any time interpolation is attempted on a
-            value outside of the range of x (where extrapolation is necessary). If
-            False, out of bounds values are assigned fill_value. By default, an error
-            is raised unless `fill_value="extrapolate"`.
-        fill_value : array-like or (array-like, array_like) or “extrapolate”, optional
-
-            - if a ndarray (or float), this value will be used to fill in for
-              requested points outside of the data range. If not provided, then the
-              default is NaN.
-            - If a two-element tuple, then the first element is used as a fill value
-              for `t_new < t[0]` and the second element is used for `t_new > t[-1]`.
-              Anything that is not a 2-element tuple (e.g., list or ndarray, regardless
-              of shape) is taken to be a single array-like argument meant to be used
-              for both bounds as `below, above = fill_value, fill_value`.
-            - If “extrapolate”, then points outside the data range will be set
-              to the first or last element of the values.
-
-            Both parameters `fill_value` and `fill_unc` should be
-            provided to ensure desired behaviour in the extrapolation range.
-
-        fill_unc : array-like or (array-like, array_like) or “extrapolate”, optional
-            Usage and behaviour as described in `fill_value` but for the
-            uncertainties. Both parameters `fill_value` and `fill_unc` should be
-            provided to ensure desired behaviour in the extrapolation range.
-
-        assume_sorted : bool, optional
-            If False, values of t can be in any order and they are sorted first. If
-            True, t has to be an array of monotonically increasing values.
-        returnC : bool, optional
-            If True, return sensitivity coefficients for later use. This is only
-            available for interpolation kind 'linear' and for
-            fill_unc="extrapolate" at the moment. If False sensitivity
-            coefficients are not returned and internal computation is
-            slightly more efficient.
-
-    If `returnC` is False, which is the default behaviour, the method returns:
-
-    Returns
-    -------
-        x_new : (M,) array_like
-            interpolation timestamps (or frequencies)
-        y_new : (M,) array_like
-            interpolated values
-        uy_new : (M,) array_like
-            interpolated associated standard uncertainties
-
-    Otherwise the method returns:
-
-    Returns
-    -------
-        x_new : (M,) array_like
-            interpolation timestamps (or frequencies)
-        y_new : (M,) array_like
-            interpolated values
-        uy_new : (M,) array_like
-            interpolated associated standard uncertainties
-        C : (M,N) array_like
-            sensitivity matrix :math:`C`, which is used to compute the uncertainties
-            :math:`U_{y_{new}} = C \cdot \operatorname{diag}(u_y^2) \cdot C^T`
-
-    References
-    ----------
-        * White [White2017]_
-    """
-    # This is taken from the class scipy.interpolate.interp1d to copy and sort the
-    # arrays in case that is requested and of course extended by the uncertainties.
-    # ----------------------------------------------------------------------------------
-    x = np.array(x, copy=copy)
-    y = np.array(y, copy=copy)
-    uy = np.array(uy, copy=copy)
-
-    if not assume_sorted:
-        ind = np.argsort(t)
-        x = x[ind]
-        y = np.take(y, ind)
-        uy = np.take(uy, ind)
-    # ----------------------------------------------------------------------------------
-    # Check for proper dimensions of inputs which are not checked as desired by SciPy.
-    if not len(y) == len(uy):
-        raise ValueError(
-            "Array of associated measurement values' uncertainties must be same length "
-            "as array of measurement values."
-        )
-
-    # Set up parameter dicts for calls of interp1d. We use it for interpolating the
-    # values and "interpolation" (i.e. look-ups) of uncertainties in the trivial cases.
-    interp1d_params = {
-        "kind": kind,
-        "copy": False,
-        "bounds_error": bounds_error,
-        "assume_sorted": True,
-    }
-
-    # Ensure constant values outside the original bounds by setting fill_value
-    # and fill_unc accordingly but do not bother in case exception would be thrown.
-    if not bounds_error:
-        # For the extrapolation to rely on SciPy's handling of fill values in all
-        # but the linear case we set those explicitly to boundary values of y and uy
-        # respectively but handle those cases separately.
-        if fill_value == "extrapolate":
-            fill_value = y[0], y[-1]
-
-        if fill_unc == "extrapolate":
-            fill_unc = uy[0], uy[-1]
-        elif returnC:
-            # Once we deal with this, we will probably introduce another input parameter
-            # fill_sens which is expected to be of shape (N,) or a 2-tuple of this
-            # shape, which is then used in C wherever an extrapolation is performed.
-            raise NotImplementedError(
-                "This feature is not yet implemented.  We are planning to add "
-                "another input parameter which is meant to carry the sensitivities "
-                "for the extrapolated uncertainties. Get in touch with us, "
-                "if you need it to discuss how to proceed."
-            )
-
-    # Inter- and extrapolate values in the desired fashion relying on SciPy.
-    interp_y = interp1d(x, y, fill_value=fill_value, **interp1d_params)
-    y_new = interp_y(x_new)
-
-    if kind in ("previous", "next", "nearest"):
-        if returnC:
-            raise NotImplementedError(
-                "Returning the sensitivity matrix for now is only supported for "
-                "interpolation types other than 'previous', 'next' and 'nearest'. Get"
-                "in touch with us, if you need this to discuss how to proceed."
-            )
-        # Look up uncertainties.
-        interp_uy = interp1d(x, uy, fill_value=fill_unc, **interp1d_params)
-        uy_new = interp_uy(x_new)
-    elif kind == "linear":
-        # Calculate boolean arrays of indices from x_new which are outside x's bounds...
-        extrap_range_below = x_new < np.min(x)
-        extrap_range_above = x_new > np.max(x)
-        extrap_range = extrap_range_below | extrap_range_above
-        # .. and inside t's bounds.
-        interp_range = ~extrap_range
-
-        # Initialize the result array for the standard uncertainties.
-        uy_new = np.empty_like(y_new)
-
-        # Initialize the sensitivity matrix of shape (M, N) if needed.
-        if returnC:
-            C = np.zeros((len(x_new), len(uy)), "float64")
-
-        # First extrapolate the according values if required and then
-        # compute interpolated uncertainties following White, 2017.
-
-        # If extrapolation is needed, fill in the values provided via fill_unc.
-        if np.any(extrap_range):
-            # At this point fill_unc is either a float (np.nan is a float as well) or
-            # a 2-tuple of floats. In case we have one float we set uy_new to this value
-            # inside the extrapolation range.
-            if isinstance(fill_unc, float):
-                uy_new[extrap_range] = fill_unc
-            else:
-                # Now fill_unc should be a 2-tuple, which we can fill into uy_new.
-                uy_new[extrap_range_below], uy_new[extrap_range_above] = fill_unc
-
-            if returnC:
-                # In each row of C corresponding to an extrapolation value below the
-                # original range set the first column to 1 and in each row of C
-                # corresponding to an extrapolation value above the original range set
-                # the last column to 1. It is important to do this before
-                # interpolating, because in general those two columns can contain
-                # non-zero values in the interpolation range.
-                C[:, 0], C[:, -1] = extrap_range_below, extrap_range_above
-
-        # If interpolation is needed, compute uncertainties following White, 2017.
-        if np.any(interp_range):
-            # This following section is taken mainly from scipy.interpolate.interp1d to
-            # determine the indices of the relevant original timestamps (or frequencies)
-            # just for the interpolation range.
-            # --------------------------------------------------------------------------
-            # 2. Find where in the original data, the values to interpolate
-            #    would be inserted.
-            #    Note: If x_new[n] == x[m], then m is returned by searchsorted.
-            x_new_indices = np.searchsorted(x, x_new[interp_range])
-
-            # 3. Clip x_new_indices so that they are within the range of
-            #    self.x indices and at least 1.  Removes mis-interpolation
-            #    of x_new[n] = x[0]
-            x_new_indices = x_new_indices.clip(1, len(x) - 1).astype(int)
-
-            # 4. Calculate the slope of regions that each x_new value falls in.
-            lo = x_new_indices - 1
-            hi = x_new_indices
-
-            x_lo = x[lo]
-            x_hi = x[hi]
-            # --------------------------------------------------------------------------
-            if returnC:
-                # Prepare the sensitivity coefficients, which in the first place
-                # inside the interpolation range are the Lagrangian polynomials. We
-                # compute the Lagrangian polynomials for all interpolation nodes
-                # inside the original range.
-                L_1 = (x_new[interp_range] - x_hi) / (x_lo - x_hi)
-                L_2 = (x_new[interp_range] - x_lo) / (x_hi - x_lo)
-
-                # Create iterators needed to efficiently fill our sensitivity matrix
-                # in the rows corresponding to interpolation range.
-                lo_it = iter(lo)
-                hi_it = iter(hi)
-                L_1_it = iter(L_1)
-                L_2_it = iter(L_2)
-
-                # In each row of C set the column with the corresponding
-                # index in lo to L_1 and the column with the corresponding
-                # index in hi to L_2.
-                for index, C_row in enumerate(C):
-                    if interp_range[index]:
-                        C_row[next(lo_it)] = next(L_1_it)
-                        C_row[next(hi_it)] = next(L_2_it)
-                # Compute the standard uncertainties avoiding to build the sparse
-                # covariance matrix diag(u_y^2). We reduce the equation C diag(u_y^2)
-                # C^T for now to a more efficient calculation, which will work as
-                # long as we deal with uncorrelated values, so that all information
-                # can be found on the diagonal of the covariance and thus the result
-                # matrix.
-                uy_new[interp_range] = np.sqrt(
-                    np.sum(C[interp_range] ** 2 * uy ** 2, 1)
-                )
-            else:
-                # Since we do not need the sensitivity matrix, we compute uncertainties
-                # more efficient (although we are actually not so sure about this
-                # anymore). The simplification of the equation by pulling out the
-                # denominator, just works because we work with the squared Lagrangians.
-                # Otherwise we would have to account for the summation order.
-                uy_prev_sqr = uy[lo] ** 2
-                uy_next_sqr = uy[hi] ** 2
-                uy_new[interp_range] = np.sqrt(
-                    (x_new[interp_range] - x_hi) ** 2 * uy_prev_sqr
-                    + (x_new[interp_range] - x_lo) ** 2 * uy_next_sqr
-                ) / (x_hi - x_lo)
-    else:
-        raise NotImplementedError(
-            "%s is unsupported yet. Let us know, that you need it." % kind
-        )
-
-    if returnC:
-        return x_new, y_new, uy_new, C
-    return x_new, y_new, uy_new
-=======
 def interp1d_unc(*args, **kwargs):
     """
     .. deprecated:: 2.0.0
@@ -323,5 +21,4 @@
         "Please switch to the current module immediately and use the current function "
         ":func:`PyDynamic.uncertainty.interpolate.interp1d_unc`.",
         DeprecationWarning,
-    )
->>>>>>> 74e5f2cf
+    )