# -*- coding: utf-8 -*-
"""
The :mod:`PyDynamic.uncertainty.interpolation` module implements methods for
the propagation of uncertainties in the application of standard interpolation methods
as provided by :class:`scipy.interpolate.interp1d`.

This module contains the following function:

* :func:`interp1d_unc`: Interpolate arbitrary time series considering the associated
  uncertainties
"""
from typing import Optional, Tuple, Union

import numpy as np
from scipy.interpolate import interp1d

__all__ = ["interp1d_unc"]


def interp1d_unc(
    t_new: np.ndarray,
    t: np.ndarray,
    y: np.ndarray,
    uy: np.ndarray,
    kind: Optional[str] = "linear",
    copy=True,
    bounds_error: Optional[bool] = None,
    fill_value: Optional[Union[float, Tuple[float, float], str]] = np.nan,
    fill_unc: Optional[Union[float, Tuple[float, float], str]] = np.nan,
    assume_sorted: Optional[bool] = True,
    return_c: Optional[bool] = False,
) -> Tuple[np.ndarray, np.ndarray, np.ndarray]:
    r"""Interpolate a 1-D function considering the associated uncertainties

    t and y are arrays of values used to approximate some function :math:`f \colon y
    = f(t)`.

    Note that calling :func:`interp1d_unc` with NaNs present in input values
    results in undefined behaviour.

    An equal number of each of the original timestamps (or frequencies), values and
    associated uncertainties is required.

    Parameters
    ----------
        t_new : (M,) array_like
            A 1-D array of real values representing the timestamps (or frequencies) at
            which to evaluate the interpolated values.
        t : (N,) array_like
            A 1-D array of real values representing timestamps (or frequencies) in
            ascending order.
        y : (N,) array_like
            A 1-D array of real values. The length of y must be equal to the length
            of t.
        uy : (N,) array_like
            A 1-D array of real values representing the uncertainties associated with y.
        kind : str, optional
            Specifies the kind of interpolation for y as a string ('previous',
            'next', 'nearest' or 'linear'). Default is ‘linear’.
        copy : bool, optional
            If True, the method makes internal copies of t and y. If False,
            references to t and y are used. The default is to copy.
        bounds_error : bool, optional
            If True, a ValueError is raised any time interpolation is attempted on a
            value outside of the range of x (where extrapolation is necessary). If
            False, out of bounds values are assigned fill_value. By default, an error
            is raised unless `fill_value="extrapolate"`.
        fill_value : array-like or (array-like, array_like) or “extrapolate”, optional

            - if a ndarray (or float), this value will be used to fill in for
              requested points outside of the data range. If not provided, then the
              default is NaN.
            - If a two-element tuple, then the first element is used as a fill value
              for `t_new < t[0]` and the second element is used for `t_new > t[-1]`.
              Anything that is not a 2-element tuple (e.g., list or ndarray, regardless
              of shape) is taken to be a single array-like argument meant to be used
              for both bounds as `below, above = fill_value, fill_value`.
            - If “extrapolate”, then points outside the data range will be set
              to the first or last element of the values.

            Both parameters `fill_value` and `fill_unc` should be
            provided to ensure desired behaviour in the extrapolation range.

        fill_unc : array-like or (array-like, array_like) or “extrapolate”, optional
            Usage and behaviour as described in `fill_value` but for the
            uncertainties. Both parameters `fill_value` and `fill_unc` should be
            provided to ensure desired behaviour in the extrapolation range.

        assume_sorted : bool, optional
            If False, values of t can be in any order and they are sorted first. If
            True, t has to be an array of monotonically increasing values.
        return_c : bool, optional
            This feature is not yet implemented, but will be provided in the near
            future. Setting `return_c` to True thus results in an exception being
            thrown for now.
            If True, return sensitivity coefficients for later use. If False
            sensitivity coefficients are not returned and internal computation is
            more efficient.

    Returns
    -------
        t_new : (M,) array_like
            interpolation timestamps (or frequencies)
        y_new : (M,) array_like
            interpolated values
        uy_new : (M,) array_like
            interpolated associated uncertainties

    References
    ----------
        * White [White2017]_
    """
    # This is taken from the class scipy.interpolate.interp1d to copy and sort the
    # arrays in case that is requested and of course extended by the uncertainties.
    # ----------------------------------------------------------------------------------
    t = np.array(t, copy=copy)
    y = np.array(y, copy=copy)
    uy = np.array(uy, copy=copy)

    if not assume_sorted:
        ind = np.argsort(t)
        t = t[ind]
        y = np.take(y, ind)
        uy = np.take(uy, ind)
    # ----------------------------------------------------------------------------------
    # Check for proper dimensions of inputs which are not checked as desired by SciPy.
    if not len(y) == len(uy):
        raise ValueError(
            "Array of associated measurement values' uncertainties must be same length "
            "as array of measurement values."
        )

    # Set up parameter dicts for calls of interp1d. We use it for actual
    # "interpolation" (i.e. look-ups) in trivial cases and in the linear case to
    # extrapolate.
    interp1d_params = {
        "kind": kind,
        "copy": False,
        "bounds_error": bounds_error,
        "assume_sorted": True,
    }

    # Inter- or extrapolate values in the desired fashion and especially ensure
    # constant behaviour outside the original bounds but do not bother in case
    # exception would be thrown.
    if not bounds_error:
        # For this to rely on SciPy's handling of fill values we set those explicitly
        # to boundary values of y or uy respectively.
        if fill_value == "extrapolate":
            fill_value = y[0], y[-1]
        if fill_unc == "extrapolate":
            fill_unc = uy[0], uy[-1]

    interp_y = interp1d(t, y, fill_value=fill_value, **interp1d_params)
    y_new = interp_y(t_new)

    if kind in ("previous", "next", "nearest"):
        # Look up uncertainties.
        interp_uy = interp1d(t, uy, fill_value=fill_unc, **interp1d_params)
        uy_new = interp_uy(t_new)
    elif kind == "linear":
        # This following section is taken from scipy.interpolate.interp1d to
        # determine the indices of the relevant timestamps or frequencies.
        # ------------------------------------------------------------------------------
        # 2. Find where in the original data, the values to interpolate
        #    would be inserted.
        #    Note: If t_new[n] == t[m], then m is returned by searchsorted.
        t_new_indices = np.searchsorted(t, t_new)

        # 3. Clip x_new_indices so that they are within the range of
        #    self.x indices and at least 1.  Removes mis-interpolation
        #    of x_new[n] = x[0]
        t_new_indices = t_new_indices.clip(1, len(t) - 1).astype(int)

        # 4. Calculate the slope of regions that each x_new value falls in.
        lo = t_new_indices - 1
        hi = t_new_indices

        t_lo = t[lo]
        t_hi = t[hi]
        # ------------------------------------------------------------------------------
        # Now we extend the interpolation from scipy.interpolate.interp1d by first
        # extrapolating the according values if required and then computing the
        # associated interpolated uncertainties following White, 2017.

        # Calculate boolean arrays of indices from t_new which are outside t's bounds...
        extrapolation_range = (t_new < np.min(t)) | (t_new > np.max(t))
        # .. and inside t's bounds.
        interpolation_range = ~extrapolation_range
        # Initialize the uncertainties.
        uy_new = np.empty_like(y_new)

        # If extrapolation is needed, rely on SciPy's handling of fill values,
        # which we prepared in advance.
        if np.any(extrapolation_range):
            interp_uy = interp1d(t, uy, fill_value=fill_unc, **interp1d_params)
            uy_new[extrapolation_range] = interp_uy(t_new[extrapolation_range])

        # If interpolation is needed, compute uncertainties following White, 2017.
        if np.any(interpolation_range):
<<<<<<< HEAD

            if return_c:
                # Prepare the sensitivity coefficients, which in
                # the first place are the Lagrangian polynomials:
                C = np.zeros((len(t_new), len(uy)), "float64")
                L_1 = (t_new - t_hi) / (t_hi - t_lo)
                L_2 = (t_new - t_lo) / (t_hi - t_lo)
                # In each row of C set the column with the corresponding
                # index in lo to L_1 and the column with the corresponding
                # index in hi to L_2.
                for index, C_row in enumerate(C):
                    C_row[lo[index]] = L_1[index]
                    C_row[hi[index]] = L_2[index]
                # Compute the sensitivities' matrix.
                uy_new = (C @ np.diag(uy ** 2) @ C.T).diagonal()
            else:
                uy_prev_sqr = uy[lo] ** 2
                uy_next_sqr = uy[hi] ** 2
                uy_new[interpolation_range] = np.sqrt(
                    (t_new[interpolation_range] - t_hi[interpolation_range]) ** 2
                    * uy_prev_sqr[interpolation_range]
                    + (t_new[interpolation_range] - t_lo[interpolation_range]) ** 2
                    * uy_next_sqr[interpolation_range]
                ) / (t_hi[interpolation_range] - t_lo[interpolation_range])
=======
            uy_prev_sqr = uy[lo[interpolation_range]] ** 2
            uy_next_sqr = uy[hi[interpolation_range]] ** 2
            uy_new[interpolation_range] = np.sqrt(
                (t_new[interpolation_range] - t_hi[interpolation_range]) ** 2
                * uy_prev_sqr
                + (t_new[interpolation_range] - t_lo[interpolation_range]) ** 2
                * uy_next_sqr
            ) / (t_hi[interpolation_range] - t_lo[interpolation_range])
>>>>>>> 93ec1f5f
    else:
        raise NotImplementedError(
            "%s is unsupported yet. Let us know, that you need it." % kind
        )

    return t_new, y_new, uy_new<|MERGE_RESOLUTION|>--- conflicted
+++ resolved
@@ -182,13 +182,18 @@
         # Now we extend the interpolation from scipy.interpolate.interp1d by first
         # extrapolating the according values if required and then computing the
         # associated interpolated uncertainties following White, 2017.
+        uy_new = np.empty_like(y_new)
+
+        if return_c:
+            raise NotImplementedError(
+                "Unfortunately we did not yet implement this feature. It will be "
+                "present in the near future."
+            )
 
         # Calculate boolean arrays of indices from t_new which are outside t's bounds...
         extrapolation_range = (t_new < np.min(t)) | (t_new > np.max(t))
         # .. and inside t's bounds.
         interpolation_range = ~extrapolation_range
-        # Initialize the uncertainties.
-        uy_new = np.empty_like(y_new)
 
         # If extrapolation is needed, rely on SciPy's handling of fill values,
         # which we prepared in advance.
@@ -198,8 +203,6 @@
 
         # If interpolation is needed, compute uncertainties following White, 2017.
         if np.any(interpolation_range):
-<<<<<<< HEAD
-
             if return_c:
                 # Prepare the sensitivity coefficients, which in
                 # the first place are the Lagrangian polynomials:
@@ -214,25 +217,16 @@
                     C_row[hi[index]] = L_2[index]
                 # Compute the sensitivities' matrix.
                 uy_new = (C @ np.diag(uy ** 2) @ C.T).diagonal()
+
             else:
-                uy_prev_sqr = uy[lo] ** 2
-                uy_next_sqr = uy[hi] ** 2
+                uy_prev_sqr = uy[lo[interpolation_range]] ** 2
+                uy_next_sqr = uy[hi[interpolation_range]] ** 2
                 uy_new[interpolation_range] = np.sqrt(
                     (t_new[interpolation_range] - t_hi[interpolation_range]) ** 2
-                    * uy_prev_sqr[interpolation_range]
+                    * uy_prev_sqr
                     + (t_new[interpolation_range] - t_lo[interpolation_range]) ** 2
-                    * uy_next_sqr[interpolation_range]
+                    * uy_next_sqr
                 ) / (t_hi[interpolation_range] - t_lo[interpolation_range])
-=======
-            uy_prev_sqr = uy[lo[interpolation_range]] ** 2
-            uy_next_sqr = uy[hi[interpolation_range]] ** 2
-            uy_new[interpolation_range] = np.sqrt(
-                (t_new[interpolation_range] - t_hi[interpolation_range]) ** 2
-                * uy_prev_sqr
-                + (t_new[interpolation_range] - t_lo[interpolation_range]) ** 2
-                * uy_next_sqr
-            ) / (t_hi[interpolation_range] - t_lo[interpolation_range])
->>>>>>> 93ec1f5f
     else:
         raise NotImplementedError(
             "%s is unsupported yet. Let us know, that you need it." % kind
