--- conflicted
+++ resolved
@@ -5,10 +5,6 @@
     :mod:`PyDynamic.uncertainty.interpolate` since the last major release 2.0.0. It
     might be removed any time. Please switch to the current module immediately.
 """
-<<<<<<< HEAD
-import warnings
-=======
->>>>>>> 559e3454
 
 __all__ = ["interp1d_unc"]
 
@@ -18,17 +14,9 @@
     .. deprecated:: 2.0.0
     Please use :func:`PyDynamic.uncertainty.interpolate.interp1d_unc`
     """
-<<<<<<< HEAD
-    warnings.warn(
-=======
     raise DeprecationWarning(
->>>>>>> 559e3454
         "The module *interpolation* is renamed to "
         ":mod:`PyDynamic.uncertainty.interpolate` since the last major release 2.0.0. "
         "Please switch to the current module immediately and use the current function "
         ":func:`PyDynamic.uncertainty.interpolate.interp1d_unc`.",
-<<<<<<< HEAD
-        DeprecationWarning,
-=======
->>>>>>> 559e3454
     )