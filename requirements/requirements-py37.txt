--- conflicted
+++ resolved
@@ -6,24 +6,6 @@
 #
 certifi==2020.6.20        # via matplotlib
 cycler==0.10.0            # via matplotlib
-<<<<<<< HEAD
-future==0.18.2            # via uncertainties
-kiwisolver==1.2.0         # via matplotlib
-matplotlib==3.3.2         # via PyDynamic (setup.py)
-mpmath==1.1.0             # via sympy
-numpy==1.19.2             # via PyDynamic (setup.py), matplotlib, pandas, pywavelets, scipy, time-series-buffer
-pandas==1.1.2             # via PyDynamic (setup.py)
-pillow==7.2.0             # via matplotlib
-pyparsing==2.4.7          # via matplotlib
-python-dateutil==2.8.1    # via matplotlib, pandas
-pytz==2020.1              # via pandas
-pywavelets==1.1.1         # via PyDynamic (setup.py)
-scipy==1.5.2              # via PyDynamic (setup.py)
-six==1.15.0               # via cycler, python-dateutil
-sympy==1.6.2              # via PyDynamic (setup.py)
-time-series-buffer==0.1.4b0  # via PyDynamic (setup.py)
-uncertainties==3.1.4      # via time-series-buffer
-=======
 kiwisolver==1.3.0         # via matplotlib
 matplotlib==3.3.2         # via PyDynamic (setup.py)
 numpy==1.19.3             # via PyDynamic (setup.py), matplotlib, pandas, scipy
@@ -33,5 +15,4 @@
 python-dateutil==2.8.1    # via matplotlib, pandas
 pytz==2020.1              # via pandas
 scipy==1.5.3              # via PyDynamic (setup.py)
-six==1.15.0               # via cycler, python-dateutil
->>>>>>> abf9319e
+six==1.15.0               # via cycler, python-dateutil