# Python CircleCI 2.1 configuration file
#
# Check https://circleci.com/docs/2.0/language-python/ for more details
#
version: 2.1

executors:
  tester:
    docker:
      - image: circleci/python:3.7
  publisher:
    docker:
      - image: circleci/python:3.8

workflows:
  # Create workflow for testing and deploying PyDynamic.
  test_and_deploy:
    jobs:
<<<<<<< HEAD
      # Create 'test' job to test and install PyDynamic for every commit.
      - test:
          # Include tag filter to trigger as well on tag pushes.
          filters:
              tags:
                only: /.*/
      - deploy:
          # Create 'deploy' job to upload PyDynamic to PyPI.org on certain tag
          #   pushes, which successfully run 'test' job.
          requires:
              - test
=======
      # Create 'build' job to test and install PyDynamic for every commit.
      - test
      - install
      - deploy:
          # Create 'deploy' job to create a release and publish it on GitHub,
          # Zenodo and PyPI.org.
          requires:
              - test
              - install
>>>>>>> 58514d8c
          filters:
              branches:
                # This assures the job only being triggered on branch master.
                only: /master/
jobs:
  test:
<<<<<<< HEAD
    docker:
      - image: circleci/python:3.7
=======
    executor: tester
>>>>>>> 58514d8c

    working_directory: ~/repo

    steps:
      # Checkout code.
      - checkout

      # Create folder for test results.
      - run:
          name: Create test result folder
          command: |
            mkdir test-reports

      # Download and cache dependencies.
      - restore_cache:
          keys:
            - v1-dependencies-{{ checksum "requirements/requirements.txt" }}
            # Fallback to using the latest cache if no exact match is found.
            - v1-dependencies-

      # Install dependencies and Codecov reporter if necessary.
      - run:
          name: Install dependencies
          command: |
<<<<<<< HEAD
            python3 -m venv test_env
            source test_env/bin/activate
=======
            python3 -m venv venv
            source venv/bin/activate
>>>>>>> 58514d8c
            pip install --upgrade pip
            pip install -r requirements/requirements.txt
            pip install -r requirements/dev-requirements.txt

      - save_cache:
          key: v1-dependencies-{{ checksum "requirements/requirements.txt" }}
          paths:
            - ./test_env

      # Run tests with coverage report and upload results to Codecov!
      - run:
          name: Run tests
          command: |
<<<<<<< HEAD
            source test_env/bin/activate
=======
            source venv/bin/activate
>>>>>>> 58514d8c
            pytest -v --junitxml=test-reports/pytest.xml \
            --cov=PyDynamic/ > test-reports/pytest.log

      # Upload coverage report.
      - run:
          name: Upload coverage report
          command: |
<<<<<<< HEAD
            source test_env/bin/activate
            bash <(curl -s https://codecov.io/bash)

      # Install PyDynamic.
      - run:
          name: Install PyDynamic
          command: |
            source test_env/bin/activate
            python3 setup.py install

=======
            source venv/bin/activate
            bash <(curl -s https://codecov.io/bash)

>>>>>>> 58514d8c
      # Store test results.
      - store_artifacts:
          path: test-reports
          destination: test-reports

      - store_test_results:
          path: test-reports

  install:
    executor: tester

    working_directory: ~/repo

    steps:
      # Checkout code.
      - checkout

      # Download and cache dependencies.
      - restore_cache:
          keys:
<<<<<<< HEAD
            - v1-dependency-cache-{{ checksum "setup.py" }}-{{ checksum "requirements/requirements.txt" }}
=======
            - v1-dependencies-{{ checksum "requirements.txt" }}
>>>>>>> 58514d8c
            # Fallback to using the latest cache if no exact match is found.
            - v1-dependencies-

      # Install dependencies and Codecov reporter if necessary.
      - run:
          name: Install dependencies
          command: |
<<<<<<< HEAD
            python3 -m venv build_env
            source build_env/bin/activate
            pip install -r requirements/requirements.txt
            pip install setuptools wheel twine

      - save_cache:
          key: v1-dependency-cache-{{ checksum "setup.py" }}-{{ checksum "requirements/requirements.txt" }}
          paths:
            - ./build_env
=======
            python3 -m venv venv
            source venv/bin/activate
            pip install --upgrade pip
            pip install -r requirements.txt

      - save_cache:
          paths:
            - ./venv
          key: v1-dependencies-{{ checksum "requirements.txt" }}
>>>>>>> 58514d8c

      # Install PyDynamic.
      - run:
          name: Install PyDynamic
          command: |
<<<<<<< HEAD
            source build_env/bin/activate
            python setup.py verify
=======
            source venv/bin/activate
            python3 setup.py install

  deploy:
    executor: publisher

    working_directory: ~/repo

    steps:
      # Checkout code.
      - checkout
>>>>>>> 58514d8c

      # Download and cache dependencies.
      - restore_cache:
          keys:
            # Specify the unique identifier for the cache.
            - publisher-dependencies

      # Install dependencies.
      - run:
          name: Install python dependencies
          command: |
<<<<<<< HEAD
            source build_env/bin/activate
            python setup.py sdist bdist_wheel
=======
            python3 -m venv venv
            source venv/bin/activate
            pip install --upgrade pip
            pip install python-semantic-release

      - save_cache:
          key: publisher-dependencies
          paths:
            - ./venv
>>>>>>> 58514d8c

      # Publish it!
      - run:
          name: Run semantic-release publish
          command: |
<<<<<<< HEAD
            source build_env/bin/activate
            twine upload dist/*
=======
            source venv/bin/activate
            git config --global user.name "semantic-release (via CircleCI)"
            git config --global user.email "bjoern.ludwig@ptb.de"
            semantic-release publish
>>>>>>> 58514d8c
<|MERGE_RESOLUTION|>--- conflicted
+++ resolved
@@ -16,20 +16,7 @@
   # Create workflow for testing and deploying PyDynamic.
   test_and_deploy:
     jobs:
-<<<<<<< HEAD
       # Create 'test' job to test and install PyDynamic for every commit.
-      - test:
-          # Include tag filter to trigger as well on tag pushes.
-          filters:
-              tags:
-                only: /.*/
-      - deploy:
-          # Create 'deploy' job to upload PyDynamic to PyPI.org on certain tag
-          #   pushes, which successfully run 'test' job.
-          requires:
-              - test
-=======
-      # Create 'build' job to test and install PyDynamic for every commit.
       - test
       - install
       - deploy:
@@ -38,19 +25,13 @@
           requires:
               - test
               - install
->>>>>>> 58514d8c
           filters:
               branches:
                 # This assures the job only being triggered on branch master.
                 only: /master/
 jobs:
   test:
-<<<<<<< HEAD
-    docker:
-      - image: circleci/python:3.7
-=======
     executor: tester
->>>>>>> 58514d8c
 
     working_directory: ~/repo
 
@@ -75,13 +56,8 @@
       - run:
           name: Install dependencies
           command: |
-<<<<<<< HEAD
-            python3 -m venv test_env
-            source test_env/bin/activate
-=======
             python3 -m venv venv
             source venv/bin/activate
->>>>>>> 58514d8c
             pip install --upgrade pip
             pip install -r requirements/requirements.txt
             pip install -r requirements/dev-requirements.txt
@@ -95,11 +71,7 @@
       - run:
           name: Run tests
           command: |
-<<<<<<< HEAD
-            source test_env/bin/activate
-=======
             source venv/bin/activate
->>>>>>> 58514d8c
             pytest -v --junitxml=test-reports/pytest.xml \
             --cov=PyDynamic/ > test-reports/pytest.log
 
@@ -107,22 +79,9 @@
       - run:
           name: Upload coverage report
           command: |
-<<<<<<< HEAD
-            source test_env/bin/activate
-            bash <(curl -s https://codecov.io/bash)
-
-      # Install PyDynamic.
-      - run:
-          name: Install PyDynamic
-          command: |
-            source test_env/bin/activate
-            python3 setup.py install
-
-=======
             source venv/bin/activate
             bash <(curl -s https://codecov.io/bash)
 
->>>>>>> 58514d8c
       # Store test results.
       - store_artifacts:
           path: test-reports
@@ -143,11 +102,7 @@
       # Download and cache dependencies.
       - restore_cache:
           keys:
-<<<<<<< HEAD
-            - v1-dependency-cache-{{ checksum "setup.py" }}-{{ checksum "requirements/requirements.txt" }}
-=======
             - v1-dependencies-{{ checksum "requirements.txt" }}
->>>>>>> 58514d8c
             # Fallback to using the latest cache if no exact match is found.
             - v1-dependencies-
 
@@ -155,17 +110,6 @@
       - run:
           name: Install dependencies
           command: |
-<<<<<<< HEAD
-            python3 -m venv build_env
-            source build_env/bin/activate
-            pip install -r requirements/requirements.txt
-            pip install setuptools wheel twine
-
-      - save_cache:
-          key: v1-dependency-cache-{{ checksum "setup.py" }}-{{ checksum "requirements/requirements.txt" }}
-          paths:
-            - ./build_env
-=======
             python3 -m venv venv
             source venv/bin/activate
             pip install --upgrade pip
@@ -175,16 +119,11 @@
           paths:
             - ./venv
           key: v1-dependencies-{{ checksum "requirements.txt" }}
->>>>>>> 58514d8c
 
       # Install PyDynamic.
       - run:
           name: Install PyDynamic
           command: |
-<<<<<<< HEAD
-            source build_env/bin/activate
-            python setup.py verify
-=======
             source venv/bin/activate
             python3 setup.py install
 
@@ -196,7 +135,6 @@
     steps:
       # Checkout code.
       - checkout
->>>>>>> 58514d8c
 
       # Download and cache dependencies.
       - restore_cache:
@@ -208,10 +146,6 @@
       - run:
           name: Install python dependencies
           command: |
-<<<<<<< HEAD
-            source build_env/bin/activate
-            python setup.py sdist bdist_wheel
-=======
             python3 -m venv venv
             source venv/bin/activate
             pip install --upgrade pip
@@ -221,18 +155,12 @@
           key: publisher-dependencies
           paths:
             - ./venv
->>>>>>> 58514d8c
 
       # Publish it!
       - run:
           name: Run semantic-release publish
           command: |
-<<<<<<< HEAD
-            source build_env/bin/activate
-            twine upload dist/*
-=======
             source venv/bin/activate
             git config --global user.name "semantic-release (via CircleCI)"
             git config --global user.email "bjoern.ludwig@ptb.de"
-            semantic-release publish
->>>>>>> 58514d8c
+            semantic-release publish